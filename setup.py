--- conflicted
+++ resolved
@@ -14,13 +14,8 @@
      description="BandUPpy: Python interface of the BandUP code",
      long_description=long_description,
      long_description_content_type="text/markdown",
-<<<<<<< HEAD
-     install_requires=['numpy', 'scipy>= 1.0', 'matplotlib' ,'irrep>=1.6.2,<=100.8.3'],
-     url="https://www.ifm.liu.se/theomod/compphys/band-unfolding/",
-=======
      install_requires=['numpy', 'scipy>= 1.0', 'matplotlib' ,'irrep>=1.6.2,<=1.8.3'],
      url="https://github.com/band-unfolding/banduppy",
->>>>>>> 67728db4
      packages=setuptools.find_packages(),
      classifiers=[
          "Programming Language :: Python :: 3",
